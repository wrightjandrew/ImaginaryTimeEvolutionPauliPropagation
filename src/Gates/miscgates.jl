### miscgates.jl
##
# A file for gates that don't fit into the other categories.
##
###


<<<<<<< HEAD
=======
## T gate
"""
    TGate(qind::Integer) <: StaticGate
>>>>>>> 66218e34

struct TGate <: StaticGate
    qind::Int
<<<<<<< HEAD

    @doc """
        TGate(qind::Integer)

    Returns a T gate acting on qubit `qind`.
    It acts on qubit `qind` like a `PauliRotation(:Z, qind)` with angle π/4.
    """
    TGate(qind::Integer) = (_qinds_check(qind); new(qind))

=======
end

"""
    tomatrix(gate::TGate)

Compute the unitary matrix for a `TGate`.
The returned unitary is returned in Schrödinger picture form. 
"""
function tomatrix(::TGate)
    return _tgate_unitary
end

const _tgate_unitary = [[1 0]; [0 exp(1.0im * pi / 4)]]


## TransferMapGate
# TODO: this should all be made immutable for performance
"""
    TransferMapGate(transfer_map::Vector{Vector{Tuple{TermType,CoeffType}}}, qinds::Vector{Int}) <: StaticGate

A non-parametrized `StaticGate` defined by a transfer map acting on the qubits `qinds`.
Transfer maps can be constructed manually or generated via `totransfermap()`.
"""
struct TransferMapGate{TT,CT} <: StaticGate
    transfer_map::Vector{Vector{Tuple{TT,CT}}}
    qinds::Vector{Int}

    function TransferMapGate(transfer_map::Vector{Vector{Tuple{TT,CT}}}, qinds) where {TT,CT}
        # accept anything that can be converted to a vector of integers
        qinds = vec(collect(qinds))
        nq = length(qinds)

        @assert nq == Int(log(4, length(transfer_map))) "The length of `qinds` `n=$nq` does not match the length of the transfer map `$(length(transfer_map)) ≠ 2^$nq`."

        return new{TT,CT}(transfer_map, qinds)
    end
>>>>>>> 66218e34
end<|MERGE_RESOLUTION|>--- conflicted
+++ resolved
@@ -5,16 +5,10 @@
 ###
 
 
-<<<<<<< HEAD
-=======
 ## T gate
-"""
-    TGate(qind::Integer) <: StaticGate
->>>>>>> 66218e34
 
 struct TGate <: StaticGate
     qind::Int
-<<<<<<< HEAD
 
     @doc """
         TGate(qind::Integer)
@@ -24,7 +18,6 @@
     """
     TGate(qind::Integer) = (_qinds_check(qind); new(qind))
 
-=======
 end
 
 """
@@ -61,5 +54,4 @@
 
         return new{TT,CT}(transfer_map, qinds)
     end
->>>>>>> 66218e34
 end