--- conflicted
+++ resolved
@@ -14,20 +14,12 @@
 
     m = countparameters(circ)
 
-<<<<<<< HEAD
-    paulixnoise_index = getparameterindices(circ, PauliXNoise)
-=======
     PauliXDamping_index = getparameterindices(circ, PauliPropagation.PauliXDamping)
->>>>>>> 7fb65eae
     depolarizingnoise_index = getparameterindices(circ, DepolarizingNoise)
     amplitudedampingnoise_index = getparameterindices(circ, AmplitudeDampingNoise)
 
     thetas = randn(m)
-<<<<<<< HEAD
-    thetas[paulixnoise_index] .= 0.12
-=======
     thetas[PauliXDamping_index] .= 0.12
->>>>>>> 7fb65eae
     thetas[depolarizingnoise_index] .= 0.23
     thetas[amplitudedampingnoise_index] .= 0.02
 
