--- conflicted
+++ resolved
@@ -80,22 +80,15 @@
         @test getpauli(pstr.term, qind) == symboltoint(symbols[ii])
     end
     @test getpauli(pstr.term, qinds) == symboltoint(symbols)
-<<<<<<< HEAD
-=======
     @test paulitype(pstr) == getinttype(nq) == UInt16
->>>>>>> 7fb65eae
 
 
     nq = 17
     psum = PauliSum(nq)
     @test length(psum) == length(psum.terms) == 0
     @test coefftype(psum) == Float64
-<<<<<<< HEAD
-    @test paulitype(psum) == getinttype(nq) == UInt64
-=======
     @test paulitype(psum) == getinttype(nq)
     @test paulitype(psum) == PauliPropagation.UInt40
->>>>>>> 7fb65eae
     println(psum)
 
 
